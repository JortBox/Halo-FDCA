--- conflicted
+++ resolved
@@ -88,10 +88,6 @@
         halo = HaloObject.Radio_Halo(object, path, logger=logger, decreased_fov=True, z=0.065, loc=loc)
     elif object == 'Phoenix':
         loc = SkyCoord('23 44 43.9 -42 43 13', unit=(u.hourangle, u.deg))
-<<<<<<< HEAD
-=======
-        print('test')
->>>>>>> ce9eb460
         halo = HaloObject.Radio_Halo(object, path, logger=logger, decreased_fov=False, z=0.597, loc=loc)
     else:
         halo = HaloObject.Radio_Halo(object, path, logger=logger, decreased_fov=True)
