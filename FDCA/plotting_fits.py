--- conflicted
+++ resolved
@@ -117,11 +117,7 @@
     if regrid:
         NORMres = mplc.Normalize(vmin=-2.*noise, vmax=1.*masked_data.max())
     else: NORMres = mplc.Normalize(vmin=-2.*noise, vmax=2.*masked_data.max())
-<<<<<<< HEAD
-    Normdiv = mplc.TwoSlopeNorm(vcenter=0., vmin=0.8*masked_data.min(), vmax=0.8*masked_data.max())
-=======
     Normdiv = mplc.TwoSlopeNorm(vcenter=0., vmin=0.8*(data-model).min(), vmax=0.8*(data-model).max())
->>>>>>> a6bf2d9c
 
     im1 = axes[0].imshow(masked_data,cmap='inferno', origin='lower',
                         extent=(ra.max(),ra.min(),dec.min(),dec.max()), norm = NORMres)
